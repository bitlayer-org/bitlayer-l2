// Copyright 2023 The go-ethereum Authors
// This file is part of the go-ethereum library.
//
// The go-ethereum library is free software: you can redistribute it and/or modify
// it under the terms of the GNU Lesser General Public License as published by
// the Free Software Foundation, either version 3 of the License, or
// (at your option) any later version.
//
// The go-ethereum library is distributed in the hope that it will be useful,
// but WITHOUT ANY WARRANTY; without even the implied warranty of
// MERCHANTABILITY or FITNESS FOR A PARTICULAR PURPOSE. See the
// GNU Lesser General Public License for more details.
//
// You should have received a copy of the GNU Lesser General Public License
// along with the go-ethereum library. If not, see <http://www.gnu.org/licenses/>.

package txpool

import (
	"crypto/sha256"
	"fmt"
	"math/big"

	"github.com/ethereum/go-ethereum/common"
	"github.com/ethereum/go-ethereum/core"
	"github.com/ethereum/go-ethereum/core/state"
	"github.com/ethereum/go-ethereum/core/types"
	"github.com/ethereum/go-ethereum/crypto/kzg4844"
	"github.com/ethereum/go-ethereum/log"
	"github.com/ethereum/go-ethereum/params"
)

var (
	// blobTxMinBlobGasPrice is the big.Int version of the configured protocol
	// parameter to avoid constucting a new big integer for every transaction.
	blobTxMinBlobGasPrice = big.NewInt(params.BlobTxMinBlobGasprice)
)

// ValidationOptions define certain differences between transaction validation
// across the different pools without having to duplicate those checks.
type ValidationOptions struct {
	Config *params.ChainConfig // Chain configuration to selectively validate based on current fork rules

	Accept  uint8    // Bitmap of transaction types that should be accepted for the calling pool
	MaxSize uint64   // Maximum size of a transaction that the caller can meaningfully handle
	MinTip  *big.Int // Minimum gas tip needed to allow a transaction into the caller pool
}

// ValidateTransaction is a helper method to check whether a transaction is valid
// according to the consensus rules, but does not check state-dependent validation
// (balance, nonce, etc).
//
// This check is public to allow different transaction pools to check the basic
// rules without duplicating code and running the risk of missed updates.
func ValidateTransaction(tx *types.Transaction, head *types.Header, signer types.Signer, opts *ValidationOptions) error {
	// Ensure transactions not implemented by the calling pool are rejected
	if opts.Accept&(1<<tx.Type()) == 0 {
		return fmt.Errorf("%w: tx type %v not supported by this pool", core.ErrTxTypeNotSupported, tx.Type())
	}
	// Before performing any expensive validations, sanity check that the tx is
	// smaller than the maximum limit the pool can meaningfully handle
	if tx.Size() > opts.MaxSize {
		return fmt.Errorf("%w: transaction size %v, limit %v", ErrOversizedData, tx.Size(), opts.MaxSize)
	}
	// Ensure only transactions that have been enabled are accepted
	if !opts.Config.IsBerlin(head.Number) && tx.Type() != types.LegacyTxType {
		return fmt.Errorf("%w: type %d rejected, pool not yet in Berlin", core.ErrTxTypeNotSupported, tx.Type())
	}
	if !opts.Config.IsLondon(head.Number) && tx.Type() == types.DynamicFeeTxType {
		return fmt.Errorf("%w: type %d rejected, pool not yet in London", core.ErrTxTypeNotSupported, tx.Type())
	}
	if !opts.Config.IsCancun(head.Number, head.Time) && tx.Type() == types.BlobTxType {
		return fmt.Errorf("%w: type %d rejected, pool not yet in Cancun", core.ErrTxTypeNotSupported, tx.Type())
	}
	// Check whether the init code size has been exceeded
	if opts.Config.IsShanghai(head.Number, head.Time) && tx.To() == nil && len(tx.Data()) > params.MaxInitCodeSize {
		return fmt.Errorf("%w: code size %v, limit %v", core.ErrMaxInitCodeSizeExceeded, len(tx.Data()), params.MaxInitCodeSize)
	}
	// Transactions can't be negative. This may never happen using RLP decoded
	// transactions but may occur for transactions created using the RPC.
	if tx.Value().Sign() < 0 {
		return ErrNegativeValue
	}
	// Ensure the transaction doesn't exceed the current block limit gas
	if head.GasLimit < tx.Gas() {
		return ErrGasLimit
	}
	// Sanity check for extremely large numbers (supported by RLP or RPC)
	if tx.GasFeeCap().BitLen() > 256 {
		return core.ErrFeeCapVeryHigh
	}
	if tx.GasTipCap().BitLen() > 256 {
		return core.ErrTipVeryHigh
	}
	// Ensure gasFeeCap is greater than or equal to gasTipCap
	if tx.GasFeeCapIntCmp(tx.GasTipCap()) < 0 {
		return core.ErrTipAboveFeeCap
	}
	// Make sure the transaction is signed properly
	if _, err := types.Sender(signer, tx); err != nil {
		return ErrInvalidSender
	}
	// Ensure the transaction has more gas than the bare minimum needed to cover
	// the transaction metadata
	intrGas, err := core.IntrinsicGas(tx.Data(), tx.AccessList(), tx.To() == nil, true, opts.Config.IsIstanbul(head.Number), opts.Config.IsShanghai(head.Number, head.Time))
	if err != nil {
		return err
	}
	if tx.Gas() < intrGas {
		return fmt.Errorf("%w: gas %v, minimum needed %v", core.ErrIntrinsicGas, tx.Gas(), intrGas)
	}
	// Ensure the gasprice is high enough to cover the requirement of the calling pool
	if tx.GasTipCapIntCmp(opts.MinTip) < 0 {
		return fmt.Errorf("%w: gas tip cap %v, minimum needed %v", ErrUnderpriced, tx.GasTipCap(), opts.MinTip)
	}
<<<<<<< HEAD
=======

	if tx.Type() == types.LegacyTxType {
		if tx.EffectiveGasTipIntCmp(opts.MinTip, head.BaseFee) < 0 {
			return fmt.Errorf("%w: effective tip needed %v, tip permitted %v, baefee %v", ErrUnderpriced, opts.MinTip, tx.GasTipCap(), head.BaseFee)
		}
	}
	// Ensure blob transactions have valid commitments
>>>>>>> 388e211f
	if tx.Type() == types.BlobTxType {
		// Ensure the blob fee cap satisfies the minimum blob gas price
		if tx.BlobGasFeeCapIntCmp(blobTxMinBlobGasPrice) < 0 {
			return fmt.Errorf("%w: blob fee cap %v, minimum needed %v", ErrUnderpriced, tx.BlobGasFeeCap(), blobTxMinBlobGasPrice)
		}
		sidecar := tx.BlobTxSidecar()
		if sidecar == nil {
			return fmt.Errorf("missing sidecar in blob transaction")
		}
		// Ensure the number of items in the blob transaction and various side
		// data match up before doing any expensive validations
		hashes := tx.BlobHashes()
		if len(hashes) == 0 {
			return fmt.Errorf("blobless blob transaction")
		}
		if len(hashes) > params.MaxBlobGasPerBlock/params.BlobTxBlobGasPerBlob {
			return fmt.Errorf("too many blobs in transaction: have %d, permitted %d", len(hashes), params.MaxBlobGasPerBlock/params.BlobTxBlobGasPerBlob)
		}
		// Ensure commitments, proofs and hashes are valid
		if err := validateBlobSidecar(hashes, sidecar); err != nil {
			return err
		}
	}
	return nil
}

func validateBlobSidecar(hashes []common.Hash, sidecar *types.BlobTxSidecar) error {
	if len(sidecar.Blobs) != len(hashes) {
		return fmt.Errorf("invalid number of %d blobs compared to %d blob hashes", len(sidecar.Blobs), len(hashes))
	}
	if len(sidecar.Commitments) != len(hashes) {
		return fmt.Errorf("invalid number of %d blob commitments compared to %d blob hashes", len(sidecar.Commitments), len(hashes))
	}
	if len(sidecar.Proofs) != len(hashes) {
		return fmt.Errorf("invalid number of %d blob proofs compared to %d blob hashes", len(sidecar.Proofs), len(hashes))
	}
	// Blob quantities match up, validate that the provers match with the
	// transaction hash before getting to the cryptography
	hasher := sha256.New()
	for i, vhash := range hashes {
		computed := kzg4844.CalcBlobHashV1(hasher, &sidecar.Commitments[i])
		if vhash != computed {
			return fmt.Errorf("blob %d: computed hash %#x mismatches transaction one %#x", i, computed, vhash)
		}
	}
	// Blob commitments match with the hashes in the transaction, verify the
	// blobs themselves via KZG
	for i := range sidecar.Blobs {
		if err := kzg4844.VerifyBlobProof(sidecar.Blobs[i], sidecar.Commitments[i], sidecar.Proofs[i]); err != nil {
			return fmt.Errorf("invalid blob %d: %v", i, err)
		}
	}
	return nil
}

// ValidationOptionsWithState define certain differences between stateful transaction
// validation across the different pools without having to duplicate those checks.
type ValidationOptionsWithState struct {
	State *state.StateDB // State database to check nonces and balances against

	// FirstNonceGap is an optional callback to retrieve the first nonce gap in
	// the list of pooled transactions of a specific account. If this method is
	// set, nonce gaps will be checked and forbidden. If this method is not set,
	// nonce gaps will be ignored and permitted.
	FirstNonceGap func(addr common.Address) uint64

	// UsedAndLeftSlots is a mandatory callback to retrieve the number of tx slots
	// used and the number still permitted for an account. New transactions will
	// be rejected once the number of remaining slots reaches zero.
	UsedAndLeftSlots func(addr common.Address) (int, int)

	// ExistingExpenditure is a mandatory callback to retrieve the cumulative
	// cost of the already pooled transactions to check for overdrafts.
	ExistingExpenditure func(addr common.Address) *big.Int

	// ExistingCost is a mandatory callback to retrieve an already pooled
	// transaction's cost with the given nonce to check for overdrafts.
	ExistingCost func(addr common.Address, nonce uint64) *big.Int
}

// ValidateTransactionWithState is a helper method to check whether a transaction
// is valid according to the pool's internal state checks (balance, nonce, gaps).
//
// This check is public to allow different transaction pools to check the stateful
// rules without duplicating code and running the risk of missed updates.
func ValidateTransactionWithState(tx *types.Transaction, signer types.Signer, opts *ValidationOptionsWithState) error {
	// Ensure the transaction adheres to nonce ordering
	from, err := signer.Sender(tx) // already validated (and cached), but cleaner to check
	if err != nil {
		log.Error("Transaction sender recovery failed", "err", err)
		return err
	}
	next := opts.State.GetNonce(from)
	if next > tx.Nonce() {
		return fmt.Errorf("%w: next nonce %v, tx nonce %v", core.ErrNonceTooLow, next, tx.Nonce())
	}
	// Ensure the transaction doesn't produce a nonce gap in pools that do not
	// support arbitrary orderings
	if opts.FirstNonceGap != nil {
		if gap := opts.FirstNonceGap(from); gap < tx.Nonce() {
			return fmt.Errorf("%w: tx nonce %v, gapped nonce %v", core.ErrNonceTooHigh, tx.Nonce(), gap)
		}
	}
	// Ensure the transactor has enough funds to cover the transaction costs
	var (
		balance = opts.State.GetBalance(from).ToBig()
		cost    = tx.Cost()
	)
	if balance.Cmp(cost) < 0 {
		return fmt.Errorf("%w: balance %v, tx cost %v, overshot %v", core.ErrInsufficientFunds, balance, cost, new(big.Int).Sub(cost, balance))
	}
	// Ensure the transactor has enough funds to cover for replacements or nonce
	// expansions without overdrafts
	spent := opts.ExistingExpenditure(from)
	if prev := opts.ExistingCost(from, tx.Nonce()); prev != nil {
		bump := new(big.Int).Sub(cost, prev)
		need := new(big.Int).Add(spent, bump)
		if balance.Cmp(need) < 0 {
			return fmt.Errorf("%w: balance %v, queued cost %v, tx bumped %v, overshot %v", core.ErrInsufficientFunds, balance, spent, bump, new(big.Int).Sub(need, balance))
		}
	} else {
		need := new(big.Int).Add(spent, cost)
		if balance.Cmp(need) < 0 {
			return fmt.Errorf("%w: balance %v, queued cost %v, tx cost %v, overshot %v", core.ErrInsufficientFunds, balance, spent, cost, new(big.Int).Sub(need, balance))
		}
		// Transaction takes a new nonce value out of the pool. Ensure it doesn't
		// overflow the number of permitted transactions from a single account
		// (i.e. max cancellable via out-of-bound transaction).
		if used, left := opts.UsedAndLeftSlots(from); left <= 0 {
			return fmt.Errorf("%w: pooled %d txs", ErrAccountLimitExceeded, used)
		}
	}
	return nil
}<|MERGE_RESOLUTION|>--- conflicted
+++ resolved
@@ -113,8 +113,6 @@
 	if tx.GasTipCapIntCmp(opts.MinTip) < 0 {
 		return fmt.Errorf("%w: gas tip cap %v, minimum needed %v", ErrUnderpriced, tx.GasTipCap(), opts.MinTip)
 	}
-<<<<<<< HEAD
-=======
 
 	if tx.Type() == types.LegacyTxType {
 		if tx.EffectiveGasTipIntCmp(opts.MinTip, head.BaseFee) < 0 {
@@ -122,7 +120,6 @@
 		}
 	}
 	// Ensure blob transactions have valid commitments
->>>>>>> 388e211f
 	if tx.Type() == types.BlobTxType {
 		// Ensure the blob fee cap satisfies the minimum blob gas price
 		if tx.BlobGasFeeCapIntCmp(blobTxMinBlobGasPrice) < 0 {
