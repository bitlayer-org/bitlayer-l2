// Copyright 2014 The go-ethereum Authors
// This file is part of the go-ethereum library.
//
// The go-ethereum library is free software: you can redistribute it and/or modify
// it under the terms of the GNU Lesser General Public License as published by
// the Free Software Foundation, either version 3 of the License, or
// (at your option) any later version.
//
// The go-ethereum library is distributed in the hope that it will be useful,
// but WITHOUT ANY WARRANTY; without even the implied warranty of
// MERCHANTABILITY or FITNESS FOR A PARTICULAR PURPOSE. See the
// GNU Lesser General Public License for more details.
//
// You should have received a copy of the GNU Lesser General Public License
// along with the go-ethereum library. If not, see <http://www.gnu.org/licenses/>.

package state

import (
	"bytes"
	"fmt"
	"io"
	"time"

	"github.com/ethereum/go-ethereum/common"
	"github.com/ethereum/go-ethereum/core/types"
	"github.com/ethereum/go-ethereum/crypto"
	"github.com/ethereum/go-ethereum/metrics"
	"github.com/ethereum/go-ethereum/rlp"
	"github.com/ethereum/go-ethereum/trie/trienode"
	"github.com/holiman/uint256"
)

type Code []byte

func (c Code) String() string {
	return string(c) //strings.Join(Disassemble(c), " ")
}

type Storage map[common.Hash]common.Hash

func (s Storage) String() (str string) {
	for key, value := range s {
		str += fmt.Sprintf("%X : %X\n", key, value)
	}
	return
}

func (s Storage) Copy() Storage {
	cpy := make(Storage, len(s))
	for key, value := range s {
		cpy[key] = value
	}
	return cpy
}

// stateObject represents an Ethereum account which is being modified.
//
// The usage pattern is as follows:
// - First you need to obtain a state object.
// - Account values as well as storages can be accessed and modified through the object.
// - Finally, call commit to return the changes of storage trie and update account data.
type stateObject struct {
	db       *StateDB
	address  common.Address      // address of ethereum account
	addrHash common.Hash         // hash of ethereum address of the account
	origin   *types.StateAccount // Account original data without any change applied, nil means it was not existent
	data     types.StateAccount  // Account data with all mutations applied in the scope of block

	// Write caches.
	trie Trie // storage trie, which becomes non-nil on first access
	code Code // contract bytecode, which gets set when code is loaded

	originStorage  Storage // Storage cache of original entries to dedup rewrites
	pendingStorage Storage // Storage entries that need to be flushed to disk, at the end of an entire block
	dirtyStorage   Storage // Storage entries that have been modified in the current transaction execution, reset for every transaction

	// Cache flags.
	dirtyCode bool // true if the code was updated

	// Flag whether the account was marked as self-destructed. The self-destructed account
	// is still accessible in the scope of same transaction.
	selfDestructed bool

	// Flag whether the account was marked as deleted. A self-destructed account
	// or an account that is considered as empty will be marked as deleted at
	// the end of transaction and no longer accessible anymore.
	deleted bool

	// Flag whether the object was created in the current transaction
	created bool

	// only used between StateDB.preUpdateStateObject and StateDB.updateStateObject
	accountRLP     []byte
	rlpErr         error
	slimAccountRLP []byte

	// only used between updateTrieConcurrencySafe and updateSnapshot
	storage        map[common.Hash][]byte
	storagesOrigin map[common.Hash][]byte
	usedStorage    [][]byte
}

// empty returns whether the account is considered empty.
func (s *stateObject) empty() bool {
	return s.data.Nonce == 0 && s.data.Balance.IsZero() && bytes.Equal(s.data.CodeHash, types.EmptyCodeHash.Bytes())
}

// newObject creates a state object.
func newObject(db *StateDB, address common.Address, acct *types.StateAccount) *stateObject {
	var (
		origin  = acct
		created = acct == nil // true if the account was not existent
	)
	if acct == nil {
		acct = types.NewEmptyStateAccount()
	}
	return &stateObject{
		db:             db,
		address:        address,
		addrHash:       crypto.HashDataWithCache(nil, address[:]),
		origin:         origin,
		data:           *acct,
		originStorage:  make(Storage),
		pendingStorage: make(Storage),
		dirtyStorage:   make(Storage),
		created:        created,
	}
}

// EncodeRLP implements rlp.Encoder.
func (s *stateObject) EncodeRLP(w io.Writer) error {
	return rlp.Encode(w, &s.data)
}

func (s *stateObject) markSelfdestructed() {
	s.selfDestructed = true
}

func (s *stateObject) touch() {
	s.db.journal.append(touchChange{
		account: &s.address,
	})
	if s.address == ripemd {
		// Explicitly put it in the dirty-cache, which is otherwise generated from
		// flattened journals.
		s.db.journal.dirty(s.address)
	}
}

// getTrie returns the associated storage trie. The trie will be opened
// if it's not loaded previously. An error will be returned if trie can't
// be loaded.
func (s *stateObject) getTrie() (Trie, error) {
	if s.trie == nil {
		// Try fetching from prefetcher first
		if s.data.Root != types.EmptyRootHash && s.db.prefetcher != nil {
			// When the miner is creating the pending state, there is no prefetcher
			s.trie = s.db.prefetcher.trie(s.addrHash, s.data.Root)
		}
		if s.trie == nil {
			tr, err := s.db.db.OpenStorageTrie(s.db.originalRoot, s.address, s.data.Root, s.db.trie)
			if err != nil {
				return nil, err
			}
			s.trie = tr
		}
	}
	return s.trie, nil
}

// GetState retrieves a value from the account storage trie.
func (s *stateObject) GetState(key common.Hash) common.Hash {
	// If we have a dirty value for this state entry, return it
	value, dirty := s.dirtyStorage[key]
	if dirty {
		return value
	}
	// Otherwise return the entry's original value
	return s.GetCommittedState(key)
}

// GetCommittedState retrieves a value from the committed account storage trie.
func (s *stateObject) GetCommittedState(key common.Hash) common.Hash {
	// If we have a pending write or clean cached, return that
	if value, pending := s.pendingStorage[key]; pending {
		return value
	}
	if value, cached := s.originStorage[key]; cached {
		return value
	}
	// If the object was destructed in *this* block (and potentially resurrected),
	// the storage has been cleared out, and we should *not* consult the previous
	// database about any storage values. The only possible alternatives are:
	//   1) resurrect happened, and new slot values were set -- those should
	//      have been handles via pendingStorage above.
	//   2) we don't have new values, and can deliver empty response back
	if _, destructed := s.db.stateObjectsDestruct[s.address]; destructed {
		return common.Hash{}
	}
	// If no live objects are available, attempt to use snapshots
	var (
		enc   []byte
		err   error
		value common.Hash
	)
	if s.db.snap != nil {
		start := time.Now()
		enc, err = s.db.snap.Storage(s.addrHash, crypto.HashDataWithCache(nil, key[:]))
		if metrics.EnabledExpensive {
			s.db.SnapshotStorageReads += time.Since(start)
		}
		if len(enc) > 0 {
			_, content, _, err := rlp.Split(enc)
			if err != nil {
				s.db.setError(err)
			}
			value.SetBytes(content)
		}
	}
	// If the snapshot is unavailable or reading from it fails, load from the database.
	if s.db.snap == nil || err != nil {
		start := time.Now()
		tr, err := s.getTrie()
		if err != nil {
			s.db.setError(err)
			return common.Hash{}
		}
		val, err := tr.GetStorage(s.address, key.Bytes())
		if metrics.EnabledExpensive {
			s.db.StorageReads += time.Since(start)
		}
		if err != nil {
			s.db.setError(err)
			return common.Hash{}
		}
		value.SetBytes(val)
	}
	s.originStorage[key] = value
	return value
}

// SetState updates a value in account storage.
func (s *stateObject) SetState(key, value common.Hash) {
	// If the new value is the same as old, don't set
	prev := s.GetState(key)
	if prev == value {
		return
	}
	// New value is different, update and journal the change
	s.db.journal.append(storageChange{
		account:  &s.address,
		key:      key,
		prevalue: prev,
	})
	s.setState(key, value)
}

func (s *stateObject) setState(key, value common.Hash) {
	s.dirtyStorage[key] = value
}

// finalise moves all dirty storage slots into the pending area to be hashed or
// committed later. It is invoked at the end of every transaction.
func (s *stateObject) finalise(prefetch bool) {
	slotsToPrefetch := make([][]byte, 0, len(s.dirtyStorage))
	for key, value := range s.dirtyStorage {
		s.pendingStorage[key] = value
		if value != s.originStorage[key] {
			slotsToPrefetch = append(slotsToPrefetch, common.CopyBytes(key[:])) // Copy needed for closure
		}
	}
	if s.db.prefetcher != nil && prefetch && len(slotsToPrefetch) > 0 && s.data.Root != types.EmptyRootHash {
		s.db.prefetcher.prefetch(s.addrHash, s.data.Root, s.address, slotsToPrefetch)
	}
	if len(s.dirtyStorage) > 0 {
		s.dirtyStorage = make(Storage)
	}
}

// updateTrie is responsible for persisting cached storage changes into the
// object's storage trie. In case the storage trie is not yet loaded, this
// function will load the trie automatically. If any issues arise during the
// loading or updating of the trie, an error will be returned. Furthermore,
// this function will return the mutated storage trie, or nil if there is no
// storage change at all.
// func (s *stateObject) updateTrie() (Trie, error) {
// 	// Make sure all dirty slots are finalized into the pending storage area
// 	s.finalise(false)

// 	// Track the amount of time wasted on updating the storage trie
// 	if metrics.EnabledExpensive {
// 		defer func(start time.Time) { s.db.StorageUpdates += time.Since(start) }(time.Now())
// 	}
// 	tr, err := s.updateTrieConcurrencySafe()
// 	if err == nil {
// 		s.updateSnapshot()
// 		return tr, nil
// 	} else {
// 		return nil, err
// 	}
// }

func (s *stateObject) updateTrieConcurrencySafe() (Trie, error) {
	// Short circuit if nothing changed, don't bother with hashing anything
	if len(s.pendingStorage) == 0 {
		return s.trie, nil
	}

	// The snapshot storage map for the object
	var (
		storage map[common.Hash][]byte
		origin  map[common.Hash][]byte
	)
	tr, err := s.getTrie()

	if err != nil {
		s.db.setError(err)
		return nil, err
	}
	// Insert all the pending storage updates into the trie

	usedStorage := make([][]byte, 0, len(s.pendingStorage))
	for key, value := range s.pendingStorage {
		// Skip noop changes, persist actual changes
		if value == s.originStorage[key] {
			continue
		}
		prev := s.originStorage[key]
		s.originStorage[key] = value

		var encoded []byte // rlp-encoded value to be used by the snapshot
		if (value == common.Hash{}) {
			if err := tr.DeleteStorage(s.address, key[:]); err != nil {
				s.db.setError(err)
				return nil, err
			}
			s.db.StorageDeleted += 1
		} else {
			// Encoding []byte cannot fail, ok to ignore the error.
			trimmed := common.TrimLeftZeroes(value[:])
			encoded, _ = rlp.EncodeToBytes(trimmed)
			if err := tr.UpdateStorage(s.address, key[:], trimmed); err != nil {
				s.db.setError(err)
				return nil, err
			}
			s.db.StorageUpdated += 1
		}
		// Cache the mutated storage slots until commit
		if storage == nil {
			if storage = s.db.storages[s.addrHash]; storage == nil {
				storage = make(map[common.Hash][]byte)
			}
		}
		khash := crypto.HashDataWithCache(crypto.NewKeccakState(), key[:])
		storage[khash] = encoded // encoded will be nil if it's deleted

		// Cache the original value of mutated storage slots
		if origin == nil {
			if origin = s.db.storagesOrigin[s.address]; origin == nil {
				origin = make(map[common.Hash][]byte)
			}
		}
		// Track the original value of slot only if it's mutated first time
		if _, ok := origin[khash]; !ok {
			if prev == (common.Hash{}) {
				origin[khash] = nil // nil if it was not present previously
			} else {
				// Encoding []byte cannot fail, ok to ignore the error.
				b, _ := rlp.EncodeToBytes(common.TrimLeftZeroes(prev[:]))
				origin[khash] = b
			}
		}
		// Cache the items for preloading
		usedStorage = append(usedStorage, common.CopyBytes(key[:])) // Copy needed for closure
	}

	s.storage = storage
	s.usedStorage = usedStorage
	s.storagesOrigin = origin

	s.pendingStorage = make(Storage) // reset pending map
	return tr, nil
}

// update s.db.snapStorage and s.db.prefetcher.used
func (s *stateObject) updateSnapshot() {
	if s.storage != nil {
		s.db.storages[s.addrHash] = s.storage
		s.storage = nil
	}
	if s.storagesOrigin != nil {
		s.db.storagesOrigin[s.address] = s.storagesOrigin
		s.storagesOrigin = nil
	}
	if s.db.prefetcher != nil && s.usedStorage != nil {
		s.db.prefetcher.used(s.addrHash, s.data.Root, s.usedStorage)
		s.usedStorage = nil
	}
}

// // updateRoot flushes all cached storage mutations to trie, recalculating the
// // new storage trie root.
// func (s *stateObject) updateRoot() {
// 	// Flush cached storage mutations into trie, short circuit if any error
// 	// is occurred or there is not change in the trie.
// 	tr, err := s.updateTrie()
// 	if err != nil || tr == nil {
// 		return
// 	}
// 	// Track the amount of time wasted on hashing the storage trie
// 	if metrics.EnabledExpensive {
// 		defer func(start time.Time) { s.db.StorageHashes += time.Since(start) }(time.Now())
// 	}
// 	s.data.Root = tr.Hash()
// }

// commit obtains a set of dirty storage trie nodes and updates the account data.
// The returned set can be nil if nothing to commit. This function assumes all
// storage mutations have already been flushed into trie by updateRoot.
func (s *stateObject) commit() (*trienode.NodeSet, error) {
	// Short circuit if trie is not even loaded, don't bother with committing anything
	if s.trie == nil {
		s.origin = s.data.Copy()
		return nil, nil
	}
	// Track the amount of time wasted on committing the storage trie
	if metrics.EnabledExpensive {
		defer func(start time.Time) { s.db.StorageCommits += time.Since(start) }(time.Now())
	}
	// The trie is currently in an open state and could potentially contain
	// cached mutations. Call commit to acquire a set of nodes that have been
	// modified, the set can be nil if nothing to commit.
	root, nodes, err := s.trie.Commit(false)
	if err != nil {
		return nil, err
	}
	s.data.Root = root

	// Update original account data after commit
	s.origin = s.data.Copy()
	return nodes, nil
}

// AddBalance adds amount to s's balance.
// It is used to add funds to the destination account of a transfer.
func (s *stateObject) AddBalance(amount *uint256.Int) {
	// EIP161: We must check emptiness for the objects such that the account
	// clearing (0,0,0 objects) can take effect.
	if amount.IsZero() {
		if s.empty() {
			s.touch()
		}
		return
	}
	s.SetBalance(new(uint256.Int).Add(s.Balance(), amount))
}

// SubBalance removes amount from s's balance.
// It is used to remove funds from the origin account of a transfer.
<<<<<<< HEAD
func (s *stateObject) SubBalance(amount *big.Int) {
	// We must check emptiness for the objects such that the account
	// clearing (0,0,0 objects) can take effect.
	// It may happen because the Merlion engine will interact with some system-contract by evm Call,
	// and the `from` account may be empty.
	if amount.Sign() == 0 {
		if s.empty() {
			s.touch()
		}
=======
func (s *stateObject) SubBalance(amount *uint256.Int) {
	if amount.IsZero() {
>>>>>>> 2bd6bd01
		return
	}
	s.SetBalance(new(uint256.Int).Sub(s.Balance(), amount))
}

func (s *stateObject) SetBalance(amount *uint256.Int) {
	s.db.journal.append(balanceChange{
		account: &s.address,
		prev:    new(uint256.Int).Set(s.data.Balance),
	})
	s.setBalance(amount)
}

func (s *stateObject) setBalance(amount *uint256.Int) {
	s.data.Balance = amount
}

func (s *stateObject) deepCopy(db *StateDB) *stateObject {
	obj := &stateObject{
		db:       db,
		address:  s.address,
		addrHash: s.addrHash,
		origin:   s.origin,
		data:     s.data,
	}
	if s.trie != nil {
		obj.trie = db.db.CopyTrie(s.trie)
	}
	obj.code = s.code
	obj.dirtyStorage = s.dirtyStorage.Copy()
	obj.originStorage = s.originStorage.Copy()
	obj.pendingStorage = s.pendingStorage.Copy()
	obj.selfDestructed = s.selfDestructed
	obj.dirtyCode = s.dirtyCode
	obj.deleted = s.deleted
	return obj
}

//
// Attribute accessors
//

// Address returns the address of the contract/account
func (s *stateObject) Address() common.Address {
	return s.address
}

// Code returns the contract code associated with this object, if any.
func (s *stateObject) Code() []byte {
	if s.code != nil {
		return s.code
	}
	if bytes.Equal(s.CodeHash(), types.EmptyCodeHash.Bytes()) {
		return nil
	}
	code, err := s.db.db.ContractCode(s.address, common.BytesToHash(s.CodeHash()))
	if err != nil {
		s.db.setError(fmt.Errorf("can't load code hash %x: %v", s.CodeHash(), err))
	}
	s.code = code
	return code
}

// CodeSize returns the size of the contract code associated with this object,
// or zero if none. This method is an almost mirror of Code, but uses a cache
// inside the database to avoid loading codes seen recently.
func (s *stateObject) CodeSize() int {
	if s.code != nil {
		return len(s.code)
	}
	if bytes.Equal(s.CodeHash(), types.EmptyCodeHash.Bytes()) {
		return 0
	}
	size, err := s.db.db.ContractCodeSize(s.address, common.BytesToHash(s.CodeHash()))
	if err != nil {
		s.db.setError(fmt.Errorf("can't load code size %x: %v", s.CodeHash(), err))
	}
	return size
}

func (s *stateObject) SetCode(codeHash common.Hash, code []byte) {
	prevcode := s.Code()
	s.db.journal.append(codeChange{
		account:  &s.address,
		prevhash: s.CodeHash(),
		prevcode: prevcode,
	})
	s.setCode(codeHash, code)
}

func (s *stateObject) setCode(codeHash common.Hash, code []byte) {
	s.code = code
	s.data.CodeHash = codeHash[:]
	s.dirtyCode = true
}

func (s *stateObject) SetNonce(nonce uint64) {
	s.db.journal.append(nonceChange{
		account: &s.address,
		prev:    s.data.Nonce,
	})
	s.setNonce(nonce)
}

func (s *stateObject) setNonce(nonce uint64) {
	s.data.Nonce = nonce
}

func (s *stateObject) CodeHash() []byte {
	return s.data.CodeHash
}

func (s *stateObject) Balance() *uint256.Int {
	return s.data.Balance
}

func (s *stateObject) Nonce() uint64 {
	return s.data.Nonce
}

func (s *stateObject) Root() common.Hash {
	return s.data.Root
}<|MERGE_RESOLUTION|>--- conflicted
+++ resolved
@@ -458,20 +458,15 @@
 
 // SubBalance removes amount from s's balance.
 // It is used to remove funds from the origin account of a transfer.
-<<<<<<< HEAD
-func (s *stateObject) SubBalance(amount *big.Int) {
+func (s *stateObject) SubBalance(amount *uint256.Int) {
 	// We must check emptiness for the objects such that the account
 	// clearing (0,0,0 objects) can take effect.
 	// It may happen because the Merlion engine will interact with some system-contract by evm Call,
 	// and the `from` account may be empty.
-	if amount.Sign() == 0 {
+	if amount.IsZero() {
 		if s.empty() {
 			s.touch()
 		}
-=======
-func (s *stateObject) SubBalance(amount *uint256.Int) {
-	if amount.IsZero() {
->>>>>>> 2bd6bd01
 		return
 	}
 	s.SetBalance(new(uint256.Int).Sub(s.Balance(), amount))
